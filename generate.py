--- conflicted
+++ resolved
@@ -8,11 +8,7 @@
 training_config = TrainingConfig()
 
 save_directory = "generated"
-<<<<<<< HEAD
 model_directory = "pretrained"
-=======
-model_directory = f"{training_config.save_directory}/{training_config.epochs-1:04}/model.pth"
->>>>>>> 2273f573
 
 if __name__ == "__main__":
     if not os.path.exists(save_directory):
@@ -20,11 +16,7 @@
 
     # load model
     model = torch.load(
-<<<<<<< HEAD
-        f"{model_directory}/model.pth"
-=======
        model_directory
->>>>>>> 2273f573
     )
     # create trainer
     trainer = Trainer(
